--- conflicted
+++ resolved
@@ -89,26 +89,16 @@
     let bad_mbox = Mailbox::new();
 
     let t0 = MonotonicTime::EPOCH;
-<<<<<<< HEAD
-    let bench = SimInit::with_num_threads(num_threads);
-
-    let input_id = bench.register_model_input(TestModel::activate_output, &bad_mbox);
-=======
     let mut bench = SimInit::with_num_threads(num_threads);
 
     let source_id = bench.register_model_input(TestModel::activate_output, &bad_mbox);
->>>>>>> c520dc30
     drop(bad_mbox);
 
     let mut simu = bench.init(t0).unwrap();
     let scheduler = simu.scheduler();
 
     scheduler
-<<<<<<< HEAD
-        .schedule_event(Duration::from_secs(1), input_id, ())
-=======
         .schedule_event(Duration::from_secs(1), &source_id, ())
->>>>>>> c520dc30
         .unwrap();
 
     match simu.step() {
