//! Example: a simulation that runs infinitely until stopped. This setup is
//! typical for hardware-in-the-loop use case. The test scenario is driven by
//! simulation events.
//!
//! This example demonstrates in particular:
//!
//! * infinite simulation,
//! * blocking event queue,
//! * simulation halting,
//! * system clock,
//! * periodic scheduling,
//! * observable state.
//!
//! ```text
//! ┏━━━━━━━━━━━━━━━━━━━━━━━━━━━━━━━━━━━━━━━━┓
//! ┃ Simulation                             ┃
//! ┃   ┌──────────┐       ┌──────────┐mode  ┃
//! ┃   │          │pulses │          ├──────╂┐ EventQueue
//! ┃   │ Detector ├──────►│ Counter  │count ┃├───────────────────►
//! ┃   │          │       │          ├──────╂┘
//! ┃   └──────────┘       └──────────┘      ┃
//! ┗━━━━━━━━━━━━━━━━━━━━━━━━━━━━━━━━━━━━━━━━┛
//! ```

use std::future::Future;
use std::thread;
use std::time::Duration;

use rand::Rng;
use serde::{Deserialize, Serialize};

<<<<<<< HEAD
use nexosim::model::{Context, InputId, Model, ProtoModel};
use nexosim::ports::{EventQueue, Output};
use nexosim::simulation::{EventKey, ExecutionError, Mailbox, SimInit, SimulationError};
use nexosim::time::{AutoSystemClock, MonotonicTime};
use nexosim_util::helper_models::ProtoTicker;
use nexosim_util::joiners::SimulationJoiner;
use nexosim_util::observables::ObservableValue;
=======
use thread_guard::ThreadGuard;

use nexosim::model::{Context, Model};
use nexosim::ports::{EventQueue, Output};
use nexosim::simulation::{
    ActionKey, AutoActionKey, ExecutionError, Mailbox, SimInit, SimulationError,
};
use nexosim::time::{AutoSystemClock, MonotonicTime};
use nexosim_util::models::Ticker;
use nexosim_util::observable::Observable;
>>>>>>> c8f8dcf5

/// Switch ON delay.
const SWITCH_ON_DELAY: Duration = Duration::from_secs(1);

/// Maximal period between detection pulses.
const MAX_PULSE_PERIOD: u64 = 100;

/// Tick for the `Ticker` model.
const TICK: Duration = Duration::from_millis(100);

/// Initial detections count.
const INITIAL: u64 = 5;

/// Number of detections to wait for.
const N: u64 = 10 + INITIAL;

/// Counter mode.
#[derive(Clone, Copy, Debug, Default, Eq, PartialEq, Serialize, Deserialize)]
pub enum Mode {
    #[default]
    Off,
    On,
}

/// Simulation event.
#[derive(Clone, Copy, Debug, Eq, PartialEq, Serialize, Deserialize)]
pub enum Event {
    Mode(Mode),
    Count(u64),
}

/// The `Counter` Model.
#[derive(Serialize, Deserialize)]
pub struct Counter {
    /// Operation mode.
    pub mode: Output<Mode>,

    /// Pulses count.
    pub count: Output<u64>,

    /// Internal state.
    state: Observable<Mode>,

    /// Counter.
<<<<<<< HEAD
    acc: ObservableValue<u64>,

    /// Scheduler input id
    switch_on_input_id: InputId<Self, ()>,
=======
    acc: Observable<u64>,

    /// Switch ON key.
    switch_on: Option<AutoActionKey>,
>>>>>>> c8f8dcf5
}

impl Counter {
    /// Creates a new `Counter` model.
<<<<<<< HEAD
    fn new(mode: Output<Mode>, count: Output<u64>, switch_on_input_id: InputId<Self, ()>) -> Self {
        Self {
            mode: mode.clone(),
            count: count.clone(),
            state: ObservableValue::new(mode),
            acc: ObservableValue::new(count),
            switch_on_input_id,
=======
    fn new(initial_count: u64) -> Self {
        let mode = Output::default();
        let count = Output::default();
        Self {
            mode: mode.clone(),
            count: count.clone(),
            state: Observable::with_default(mode),
            acc: Observable::new(count, initial_count),
            switch_on: None,
>>>>>>> c8f8dcf5
        }
    }

    /// Power -- input port.
    pub async fn power_in(&mut self, on: bool, cx: &mut Context<Self>) {
        match *self.state {
<<<<<<< HEAD
            Mode::Off if on => cx
                .schedule_event(SWITCH_ON_DELAY, &self.switch_on_input_id, ())
                .unwrap(),
            Mode::On if !on => self.switch_off().await,
=======
            Mode::Off if on && self.switch_on.is_none() => {
                self.switch_on = Some(
                    cx.schedule_keyed_event(SWITCH_ON_DELAY, Self::switch_on, ())
                        .unwrap()
                        .into_auto(),
                )
            }
            _ if !on => self.switch_off().await,
>>>>>>> c8f8dcf5
            _ => (),
        };
    }

    /// Pulse -- input port.
    pub async fn pulse(&mut self) {
        if *self.state == Mode::On {
            self.acc.modify(|x| *x += 1).await;
        }
    }

    /// Switches `Counter` on.
    async fn switch_on(&mut self) {
        self.switch_on = None;
        self.state.set(Mode::On).await;
    }

    /// Switches `Counter` off.
    async fn switch_off(&mut self) {
        self.switch_on = None;
        self.state.set(Mode::Off).await;
    }
}

impl Model for Counter {
    type Env = ();
}

pub struct ProtoCounter {
    pub mode: Output<Mode>,
    pub count: Output<u64>,
}
impl ProtoCounter {
    pub fn new() -> Self {
        Self {
            mode: Output::default(),
            count: Output::default(),
        }
    }
}
impl ProtoModel for ProtoCounter {
    type Model = Counter;

    fn build(
        self,
        cx: &mut nexosim::model::BuildContext<Self>,
    ) -> (Self::Model, <Self::Model as Model>::Env) {
        let input_id = cx.register_input(Counter::switch_on);
        (Counter::new(self.mode, self.count, input_id), ())
    }
}

/// Detector model that produces pulses.
#[derive(Serialize, Deserialize)]
pub struct Detector {
    /// Output pulse.
    pub pulse: Output<()>,

    /// `ActionKey` of the next scheduled detection.
    next: Option<EventKey>,

    /// Scheduler input id
    pulse_input_id: InputId<Self, ()>,
}

impl Detector {
    /// Creates a new `Detector` model.
    pub fn new(pulse: Output<()>, pulse_input_id: InputId<Self, ()>) -> Self {
        Self {
            pulse,
            next: None,
            pulse_input_id,
        }
    }

    /// Switches `Detector` on -- input port.
    pub async fn switch_on(&mut self, _: (), cx: &mut Context<Self>) {
        self.schedule_next(cx).await;
    }

    /// Switches `Detector` off -- input port.
    pub async fn switch_off(&mut self) {
        self.next = None;
    }

    /// Generates a pulse.
    ///
    /// Note: self-scheduling async methods must be for now defined with an
    /// explicit signature instead of `async fn` due to a rustc issue.
    fn pulse<'a>(
        &'a mut self,
        _: (),
        cx: &'a mut Context<Self>,
    ) -> impl Future<Output = ()> + Send + 'a {
        async move {
            self.pulse.send(()).await;
            self.schedule_next(cx).await;
        }
    }

    /// Schedules the next detection.
    async fn schedule_next(&mut self, cx: &mut Context<Self>) {
        let next = {
            let mut rng = rand::thread_rng();
            rng.gen_range(1..MAX_PULSE_PERIOD)
        };
        self.next = Some(
            cx.schedule_keyed_event(Duration::from_millis(next), &self.pulse_input_id, ())
                .unwrap(),
        );
    }
}

impl Model for Detector {
    type Env = ();
}

pub struct ProtoDetector {
    pub pulse: Output<()>,
}
impl ProtoDetector {
    pub fn new() -> Self {
        Self {
            pulse: Output::default(),
        }
    }
}
impl ProtoModel for ProtoDetector {
    type Model = Detector;

    fn build(
        self,
        cx: &mut nexosim::model::BuildContext<Self>,
    ) -> (Self::Model, <Self::Model as Model>::Env) {
        let input_id = cx.register_input(Detector::pulse);
        (Detector::new(self.pulse, input_id), ())
    }
}

fn main() -> Result<(), SimulationError> {
    // ---------------
    // Bench assembly.
    // ---------------

    // Models.

    // The detector model that produces pulses.
    let mut detector = ProtoDetector::new();

    // The counter model.
<<<<<<< HEAD
    let mut counter = ProtoCounter::new();
=======
    let mut counter = Counter::new(INITIAL);
>>>>>>> c8f8dcf5

    // The ticker model that keeps simulation alive.
    let ticker = ProtoTicker::new(TICK);

    // Mailboxes.
    let detector_mbox = Mailbox::new();
    let counter_mbox = Mailbox::new();
    let ticker_mbox = Mailbox::new();

    // Connections.
    detector.pulse.connect(Counter::pulse, &counter_mbox);

    // Model handles for simulation.
    let detector_addr = detector_mbox.address();
    let counter_addr = counter_mbox.address();
    let observer = EventQueue::new();
    counter
        .mode
        .map_connect_sink(|m| Event::Mode(*m), &observer);
    counter
        .count
        .map_connect_sink(|c| Event::Count(*c), &observer);

    let mut observer = observer.into_reader_blocking();

    // Start time (arbitrary since models do not depend on absolute time).
    let t0 = MonotonicTime::EPOCH;

    // Assembly and initialization.
    let mut bench = SimInit::new()
        .add_model(detector, detector_mbox, "detector")
        .add_model(counter, counter_mbox, "counter")
        .add_model(ticker, ticker_mbox, "ticker")
        .set_clock(AutoSystemClock::new());

    let power_in_input_id = bench.register_model_input(Counter::power_in, &counter_addr);
    let switch_on_input_id = bench.register_model_input(Detector::switch_on, &detector_addr);

    let mut simu = bench.init(t0)?;

    let scheduler = simu.scheduler();

    // Simulation thread.
    let mut sim_scheduler = scheduler.clone();
    let simulation_handle = ThreadGuard::with_actions(
        thread::spawn(move || {
            // ---------- Simulation.  ----------
            // Infinitely kept alive by the ticker model until halted.
            simu.step_unbounded()
        }),
        move |_| {
            sim_scheduler.halt();
        },
        |_, res| {
            println!("Simulation thread result: {res:?}.");
        },
    );

    // Switch the counter on.
    scheduler.schedule_event(Duration::from_millis(1), &power_in_input_id, true)?;

    // Wait until counter mode is `On`.
    loop {
        let event = observer.next();
        match event {
            Some(Event::Mode(Mode::On)) => {
                break;
            }
            None => panic!("Simulation exited unexpectedly"),
            _ => (),
        }
    }

    // Switch the detector on.
    scheduler.schedule_event(Duration::from_millis(100), &switch_on_input_id, ())?;

    // Wait until `N` detections.
    loop {
        let event = observer.next();
        match event {
            Some(Event::Count(c)) if c >= N => {
                break;
            }
            None => panic!("Simulation exited unexpectedly"),
            _ => (),
        }
    }

    // Stop the simulation.
    match simulation_handle.join().unwrap() {
        Err(ExecutionError::Halted) => Ok(()),
        Err(e) => Err(e.into()),
        _ => Ok(()),
    }
}<|MERGE_RESOLUTION|>--- conflicted
+++ resolved
@@ -29,15 +29,6 @@
 use rand::Rng;
 use serde::{Deserialize, Serialize};
 
-<<<<<<< HEAD
-use nexosim::model::{Context, InputId, Model, ProtoModel};
-use nexosim::ports::{EventQueue, Output};
-use nexosim::simulation::{EventKey, ExecutionError, Mailbox, SimInit, SimulationError};
-use nexosim::time::{AutoSystemClock, MonotonicTime};
-use nexosim_util::helper_models::ProtoTicker;
-use nexosim_util::joiners::SimulationJoiner;
-use nexosim_util::observables::ObservableValue;
-=======
 use thread_guard::ThreadGuard;
 
 use nexosim::model::{Context, Model};
@@ -48,7 +39,6 @@
 use nexosim::time::{AutoSystemClock, MonotonicTime};
 use nexosim_util::models::Ticker;
 use nexosim_util::observable::Observable;
->>>>>>> c8f8dcf5
 
 /// Switch ON delay.
 const SWITCH_ON_DELAY: Duration = Duration::from_secs(1);
@@ -93,30 +83,14 @@
     state: Observable<Mode>,
 
     /// Counter.
-<<<<<<< HEAD
-    acc: ObservableValue<u64>,
-
-    /// Scheduler input id
-    switch_on_input_id: InputId<Self, ()>,
-=======
     acc: Observable<u64>,
 
     /// Switch ON key.
     switch_on: Option<AutoActionKey>,
->>>>>>> c8f8dcf5
 }
 
 impl Counter {
     /// Creates a new `Counter` model.
-<<<<<<< HEAD
-    fn new(mode: Output<Mode>, count: Output<u64>, switch_on_input_id: InputId<Self, ()>) -> Self {
-        Self {
-            mode: mode.clone(),
-            count: count.clone(),
-            state: ObservableValue::new(mode),
-            acc: ObservableValue::new(count),
-            switch_on_input_id,
-=======
     fn new(initial_count: u64) -> Self {
         let mode = Output::default();
         let count = Output::default();
@@ -126,19 +100,12 @@
             state: Observable::with_default(mode),
             acc: Observable::new(count, initial_count),
             switch_on: None,
->>>>>>> c8f8dcf5
         }
     }
 
     /// Power -- input port.
     pub async fn power_in(&mut self, on: bool, cx: &mut Context<Self>) {
         match *self.state {
-<<<<<<< HEAD
-            Mode::Off if on => cx
-                .schedule_event(SWITCH_ON_DELAY, &self.switch_on_input_id, ())
-                .unwrap(),
-            Mode::On if !on => self.switch_off().await,
-=======
             Mode::Off if on && self.switch_on.is_none() => {
                 self.switch_on = Some(
                     cx.schedule_keyed_event(SWITCH_ON_DELAY, Self::switch_on, ())
@@ -147,7 +114,6 @@
                 )
             }
             _ if !on => self.switch_off().await,
->>>>>>> c8f8dcf5
             _ => (),
         };
     }
@@ -298,11 +264,7 @@
     let mut detector = ProtoDetector::new();
 
     // The counter model.
-<<<<<<< HEAD
-    let mut counter = ProtoCounter::new();
-=======
     let mut counter = Counter::new(INITIAL);
->>>>>>> c8f8dcf5
 
     // The ticker model that keeps simulation alive.
     let ticker = ProtoTicker::new(TICK);
